use std::{
    borrow::Cow,
    collections::HashSet,
    io::Write,
    process::Stdio,
    sync::{Arc, Mutex, OnceLock},
    time::Duration,
};

use chrono::Local;
use console::{Style, StyledObject};
use futures::{stream::FuturesUnordered, StreamExt};
use regex::Regex;
use tokio::{
    process::Command,
    sync::{mpsc, oneshot},
};
use tracing::{debug, error, Span};
<<<<<<< HEAD
use turbopath::AbsoluteSystemPath;
use turborepo_ci::VendorBehavior;
=======
use turbopath::{AbsoluteSystemPath, AbsoluteSystemPathBuf};
use turborepo_ci::github_header_footer;
>>>>>>> b0d27986
use turborepo_env::{EnvironmentVariableMap, ResolvedEnvMode};
use turborepo_repository::{
    package_graph::{PackageGraph, WorkspaceName, ROOT_PKG_NAME},
    package_manager::PackageManager,
};
use turborepo_ui::{ColorSelector, OutputClient, OutputSink, OutputWriter, PrefixedUI, UI};
use which::which;

use crate::{
    cli::EnvMode,
    engine::{Engine, ExecutionOptions, StopExecution},
    opts::{Opts, ResolvedLogOrder},
    package_graph::{PackageGraph, WorkspaceName},
    process::{ChildExit, ProcessManager},
    run::{
        global_hash::GlobalHashableInputs,
        summary::{
            self, GlobalHashSummary, RunTracker, SpacesTaskClient, SpacesTaskInformation,
            TaskExecutionSummary, TaskTracker,
        },
        task_id::TaskId,
        RunCache, TaskCache,
    },
    task_hash::{self, PackageInputsHashes, TaskHashTracker, TaskHashTrackerState, TaskHasher},
};

// This holds the whole world
pub struct Visitor<'a> {
    color_cache: ColorSelector,
    dry: bool,
    global_env: EnvironmentVariableMap,
    global_env_mode: EnvMode,
    manager: ProcessManager,
    opts: &'a Opts<'a>,
    package_graph: Arc<PackageGraph>,
    repo_root: &'a AbsoluteSystemPath,
    run_cache: Arc<RunCache>,
    run_tracker: RunTracker,
    sink: OutputSink<StdWriter>,
    task_hasher: TaskHasher<'a>,
    ui: UI,
}

#[derive(Debug, thiserror::Error)]
pub enum Error {
    #[error("cannot find package {package_name} for task {task_id}")]
    MissingPackage {
        package_name: WorkspaceName,
        task_id: TaskId<'static>,
    },
    #[error(
        "root task {task_name} ({command}) looks like it invokes turbo and might cause a loop"
    )]
    RecursiveTurbo { task_name: String, command: String },
    #[error("Could not find definition for task")]
    MissingDefinition,
    #[error("error while executing engine: {0}")]
    Engine(#[from] crate::engine::ExecuteError),
    #[error(transparent)]
    TaskHash(#[from] task_hash::Error),
    #[error(transparent)]
    RunSummary(#[from] summary::Error),
}

impl<'a> Visitor<'a> {
    // Disabling this lint until we stop adding state to the visitor.
    // Once we have the full picture we will go about grouping these pieces of data
    // together
    #[allow(clippy::too_many_arguments)]
    pub fn new(
        package_graph: Arc<PackageGraph>,
        run_cache: Arc<RunCache>,
        run_tracker: RunTracker,
        opts: &'a Opts,
        package_inputs_hashes: PackageInputsHashes,
        env_at_execution_start: &'a EnvironmentVariableMap,
        global_hash: &'a str,
        global_env_mode: EnvMode,
        ui: UI,
        silent: bool,
        manager: ProcessManager,
        repo_root: &'a AbsoluteSystemPath,
        global_env: EnvironmentVariableMap,
    ) -> Self {
        let task_hasher = TaskHasher::new(
            package_inputs_hashes,
            opts,
            env_at_execution_start,
            global_hash,
        );
        let sink = Self::sink(opts, silent);
        let color_cache = ColorSelector::default();

        Self {
            color_cache,
            dry: false,
            global_env_mode,
            manager,
            opts,
            package_graph,
            repo_root,
            run_cache,
            run_tracker,
            sink,
            task_hasher,
            ui,
            global_env,
        }
    }

    #[tracing::instrument(skip(self))]
    pub async fn visit(&self, engine: Arc<Engine>) -> Result<Vec<TaskError>, Error> {
        let concurrency = self.opts.run_opts.concurrency as usize;
        let (node_sender, mut node_stream) = mpsc::channel(concurrency);
        let engine_handle = {
            let engine = engine.clone();
            tokio::spawn(engine.execute(ExecutionOptions::new(false, concurrency), node_sender))
        };
        let mut tasks = FuturesUnordered::new();
        let errors = Arc::new(Mutex::new(Vec::new()));

        let span = Span::current();

        let factory = ExecContextFactory::new(self, errors.clone(), self.manager.clone(), &engine);

        while let Some(message) = node_stream.recv().await {
            let span = tracing::debug_span!(parent: &span, "queue_task", task = %message.info);
            let _enter = span.enter();
            let crate::engine::Message { info, callback } = message;
            let package_name = WorkspaceName::from(info.package());

            let workspace_info = self
                .package_graph
                .workspace_info(&package_name)
                .ok_or_else(|| Error::MissingPackage {
                    package_name: package_name.clone(),
                    task_id: info.clone(),
                })?;

            let command = workspace_info
                .package_json
                .scripts
                .get(info.task())
                .cloned();

            match command {
                Some(cmd) if info.package() == ROOT_PKG_NAME && turbo_regex().is_match(&cmd) => {
                    return Err(Error::RecursiveTurbo {
                        task_name: info.to_string(),
                        command: cmd.to_string(),
                    })
                }
                _ => (),
            }

            let task_definition = engine
                .task_definition(&info)
                .ok_or(Error::MissingDefinition)?;

            let task_env_mode = match self.global_env_mode {
                // Task env mode is only independent when global env mode is `infer`.
                EnvMode::Infer if task_definition.pass_through_env.is_some() => {
                    ResolvedEnvMode::Strict
                }
                // If we're in infer mode we have just detected non-usage of strict env vars.
                // But our behavior's actual meaning of this state is `loose`.
                EnvMode::Infer => ResolvedEnvMode::Loose,
                // Otherwise we just use the global env mode.
                EnvMode::Strict => ResolvedEnvMode::Strict,
                EnvMode::Loose => ResolvedEnvMode::Loose,
            };

            let dependency_set = engine.dependencies(&info).ok_or(Error::MissingDefinition)?;

            let task_hash = self.task_hasher.calculate_task_hash(
                &info,
                task_definition,
                task_env_mode,
                workspace_info,
                dependency_set,
            )?;

            debug!("task {} hash is {}", info, task_hash);
            // We do this calculation earlier than we do in Go due to the `task_hasher`
            // being !Send. In the future we can look at doing this right before
            // task execution instead.
            let execution_env =
                self.task_hasher
                    .env(&info, task_env_mode, task_definition, &self.global_env)?;

            let task_cache = self.run_cache.task_cache(
                task_definition,
                workspace_info,
                info.clone(),
                &task_hash,
            );

<<<<<<< HEAD
            // TODO(gsoltis): if/when we fix https://github.com/vercel/turbo/issues/937
            // the following block should never get hit. In the meantime, keep it after
            // hashing so that downstream tasks can count on the hash existing
            //
            // bail if the script doesn't exist
            let Some(_command) = command else { continue };

            let output_client = self.output_client();
            let continue_on_error = self.opts.run_opts.continue_on_error;
            let prefix = self.prefix(&info).to_string();
            let pretty_prefix = self.color_cache.prefix_with_color(&task_hash, &prefix);
            let ui = self.ui;
            let manager = self.manager.clone();
            let package_manager = self.package_graph.package_manager().clone();
            let workspace_directory = self.repo_root.resolve(workspace_info.package_path());
            let errors = errors.clone();
            let task_id_for_display = self.display_task_id(&info);
            let hash_tracker = self.task_hasher.task_hash_tracker();
            let tracker = self.run_tracker.track_task(info.clone().into_owned());

            let log_order = self.opts.run_opts.log_order;
            let vendor_behavior = self
                .opts
                .run_opts
                .vendor
                .and_then(|vendor| vendor.behavior.as_ref());

            let parent_span = Span::current();
            tasks.push(tokio::spawn(async move {
                let task_start_time = Local::now();
                let span = tracing::debug_span!("execute_task", task = %info.task());
                span.follows_from(parent_span.id());
                let _enter = span.enter();
                let tracker = tracker.start().await;

                let task_id = info;
                let mut task_cache = task_cache;
                let mut prefixed_ui =
                    Self::prefixed_ui(ui, is_github_actions, &output_client, pretty_prefix.clone());

                // If the `log_order` is `ResolvedLogOrder::Grouped` and the current vendor
                // supports log grouping write the vendor's CI group prefix.
                if log_order == ResolvedLogOrder::Grouped {
                    let vendor_group_prefix = VendorBehavior::get_vendor_group_prefix(
                        vendor_behavior,
                        &prefix,
                        task_start_time,
                    );
                    if let Some(vendor_group_prefix) = vendor_group_prefix {
                        if let Err(err) =
                            writeln!(output_client.stdout(), "{}", vendor_group_prefix)
                        {
                            error!("cannot write CI vendor's group prefix: {:?}", err);
                        }
                    }
                }

                match task_cache.restore_outputs(&mut prefixed_ui).await {
                    Ok(Some(status)) => {
                        // we need to set expanded outputs
                        hash_tracker.insert_expanded_outputs(
                            task_id.clone(),
                            task_cache.expanded_outputs().to_vec(),
                        );
                        hash_tracker.insert_cache_status(task_id, status);
                        tracker.cached().await;
                        callback.send(Ok(())).ok();
                        return;
                    }
                    Ok(None) => (),
                    Err(e) => {
                        prefixed_ui.error(format!("error fetching from cache: {e}"));
                    }
=======
            // here is where we do the logic split
            match self.dry {
                true => {
                    let dry_run_exec_context =
                        factory.dry_run_exec_context(info.clone(), task_cache);
                    let tracker = self.run_tracker.track_task(info.into_owned());
                    tasks.push(tokio::spawn(async move {
                        dry_run_exec_context.execute_dry_run(tracker).await;
                    }));
>>>>>>> b0d27986
                }
                false => {
                    // TODO(gsoltis): if/when we fix https://github.com/vercel/turbo/issues/937
                    // the following block should never get hit. In the meantime, keep it after
                    // hashing so that downstream tasks can count on the hash existing
                    //
                    // bail if the script doesn't exist
                    if command.is_none() {
                        continue;
                    }

                    let workspace_directory = self.repo_root.resolve(workspace_info.package_path());

<<<<<<< HEAD
                match exit_status {
                    // The task was successful, nothing special needs to happen.
                    ChildExit::Finished(Some(0)) => {
                        tracker.build_succeeded(0).await;
                    }
                    ChildExit::Finished(Some(code)) => {
                        // If there was an error, flush the buffered output
                        if let Err(e) = task_cache.on_error(&mut prefixed_ui) {
                            error!("error reading logs: {e}");
                        }
                        let error =
                            TaskErrorCause::from_execution(process.label().to_string(), code);
                        tracker.build_failed(code, error.to_string()).await;
                        if continue_on_error {
                            prefixed_ui.warn("command finished with error, but continuing...");
                            callback.send(Ok(())).ok();
                        } else {
                            prefixed_ui.error(format!("command finished with error: {error}"));
                            manager.stop().await;
                            callback.send(Err(StopExecution)).ok();
                        }
                        errors.lock().expect("lock poisoned").push(TaskError {
                            task_id: task_id_for_display.clone(),
                            cause: error,
                        });
                        return;
                    }
                    // All of these indicate a failure where we don't know how to recover
                    ChildExit::Finished(None)
                    | ChildExit::Killed
                    | ChildExit::KilledExternal
                    | ChildExit::Failed => {
                        manager.stop().await;
                        tracker.cancel();
                        callback.send(Err(StopExecution)).ok();
                        return;
                    }
                }

                let task_finish_time = Local::now();
                // If the `log_order` is `ResolvedLogOrder::Grouped` and the current vendor
                // supports log grouping write the vendor's CI group suffix.
                if log_order == ResolvedLogOrder::Grouped {
                    let vendor_group_suffix = VendorBehavior::get_vendor_group_prefix(
                        vendor_behavior,
                        &prefix,
                        task_finish_time,
                    );
                    if let Some(vendor_group_prefix) = vendor_group_suffix {
                        if let Err(err) =
                            writeln!(output_client.stdout(), "{}", vendor_group_prefix)
                        {
                            error!("cannot write CI vendor's group suffix: {:?}", err);
                        }
                    }
                }

                if let Err(e) = stdout_writer.flush() {
                    error!("{e}");
                } else if let Err(e) = task_cache
                    .save_outputs(&mut prefixed_ui, Duration::from_secs(1))
                    .await
                {
                    error!("error caching output: {e}");
                } else {
                    hash_tracker.insert_expanded_outputs(
                        task_id.clone(),
                        task_cache.expanded_outputs().to_vec(),
=======
                    let mut exec_context = factory.exec_context(
                        info.clone(),
                        task_hash,
                        task_cache,
                        workspace_directory,
                        execution_env,
>>>>>>> b0d27986
                    );

                    let output_client = self.output_client(&info);
                    let tracker = self.run_tracker.track_task(info.clone().into_owned());
                    let spaces_client = self.run_tracker.spaces_task_client();
                    let parent_span = Span::current();

                    tasks.push(tokio::spawn(async move {
                        exec_context
                            .execute(
                                parent_span.id(),
                                tracker,
                                output_client,
                                callback,
                                spaces_client,
                            )
                            .await;
                    }));
                }
            }
        }

        // Wait for the engine task to finish and for all of our tasks to finish
        engine_handle.await.expect("engine execution panicked")?;
        // This will poll the futures until they are all completed
        while let Some(result) = tasks.next().await {
            result.expect("task executor panicked");
        }
        drop(factory);

        let errors = Arc::into_inner(errors)
            .expect("only one strong reference to errors should remain")
            .into_inner()
            .expect("mutex poisoned");

        Ok(errors)
    }

    /// Finishes visiting the tasks, creates the run summary, and either
    /// prints, saves, or sends it to spaces.
    #[tracing::instrument(skip(
        self,
        packages,
        global_hash_inputs,
        engine,
        env_at_execution_start
    ))]
    pub(crate) async fn finish(
        self,
        exit_code: i32,
        packages: HashSet<WorkspaceName>,
        global_hash_inputs: GlobalHashableInputs<'_>,
        engine: &Engine,
        env_at_execution_start: &EnvironmentVariableMap,
    ) -> Result<(), Error> {
        let Self {
            package_graph,
            ui,
            opts,
            repo_root,
            global_env_mode,
            task_hasher,
            ..
        } = self;

        let global_hash_summary = GlobalHashSummary::try_from(global_hash_inputs)?;

        Ok(self
            .run_tracker
            .finish(
                exit_code,
                &package_graph,
                ui,
                repo_root,
                opts.scope_opts.pkg_inference_root.as_deref(),
                &opts.run_opts,
                packages,
                global_hash_summary,
                global_env_mode,
                engine,
                task_hasher.task_hash_tracker(),
                env_at_execution_start,
            )
            .await?)
    }

    fn sink(opts: &Opts, silent: bool) -> OutputSink<StdWriter> {
        let (out, err) = if silent {
            (std::io::sink().into(), std::io::sink().into())
        } else if opts.run_opts.should_redirect_stderr_to_stdout() {
            (std::io::stdout().into(), std::io::stdout().into())
        } else {
            (std::io::stdout().into(), std::io::stderr().into())
        };
        OutputSink::new(out, err)
    }

    fn output_client(&self, task_id: &TaskId) -> OutputClient<impl std::io::Write> {
        let behavior = match self.opts.run_opts.log_order {
            crate::opts::ResolvedLogOrder::Stream if self.run_tracker.spaces_enabled() => {
                turborepo_ui::OutputClientBehavior::InMemoryBuffer
            }
            crate::opts::ResolvedLogOrder::Stream => {
                turborepo_ui::OutputClientBehavior::Passthrough
            }
            crate::opts::ResolvedLogOrder::Grouped => turborepo_ui::OutputClientBehavior::Grouped,
        };

        let mut logger = self.sink.logger(behavior);
        if self.opts.run_opts.is_github_actions {
            let package = if self.opts.run_opts.single_package {
                None
            } else {
                Some(task_id.package())
            };
            let (header, footer) = github_header_footer(package, task_id.task());
            logger.with_header_footer(Some(header), Some(footer));
        }
        logger
    }

    fn prefix<'b>(&self, task_id: &'b TaskId) -> Cow<'b, str> {
        match self.opts.run_opts.log_prefix {
            crate::opts::ResolvedLogPrefix::Task if self.opts.run_opts.single_package => {
                task_id.task().into()
            }
            crate::opts::ResolvedLogPrefix::Task => {
                format!("{}:{}", task_id.package(), task_id.task()).into()
            }
            crate::opts::ResolvedLogPrefix::None => "".into(),
        }
    }

    // Task ID as displayed in error messages
    fn display_task_id(&self, task_id: &TaskId) -> String {
        match self.opts.run_opts.single_package {
            true => task_id.task().to_string(),
            false => task_id.to_string(),
        }
    }

    fn prefixed_ui<W: Write>(
        ui: UI,
        is_github_actions: bool,
        client: &OutputClient<W>,
        prefix: StyledObject<String>,
    ) -> PrefixedUI<OutputWriter<'_, W>> {
        let mut prefixed_ui = PrefixedUI::new(ui, client.stdout(), client.stderr())
            .with_output_prefix(prefix.clone())
            // TODO: we can probably come up with a more ergonomic way to achieve this
            .with_error_prefix(
                Style::new().apply_to(format!("{}ERROR: ", ui.apply(prefix.clone()))),
            )
            .with_warn_prefix(prefix);
        if is_github_actions {
            prefixed_ui = prefixed_ui
                .with_error_prefix(Style::new().apply_to("[ERROR] ".to_string()))
                .with_warn_prefix(Style::new().apply_to("[WARN] ".to_string()));
        }
        prefixed_ui
    }

    /// Only used for the hashing comparison between Rust and Go. After port,
    /// should delete
    pub fn into_task_hash_tracker(self) -> TaskHashTrackerState {
        self.task_hasher.into_task_hash_tracker_state()
    }

    pub fn dry_run(&mut self) {
        self.dry = true;
    }
}

// A tiny enum that allows us to use the same type for stdout and stderr without
// the use of Box<dyn Write>
enum StdWriter {
    Out(std::io::Stdout),
    Err(std::io::Stderr),
    Null(std::io::Sink),
}

impl StdWriter {
    fn writer(&mut self) -> &mut dyn std::io::Write {
        match self {
            StdWriter::Out(out) => out,
            StdWriter::Err(err) => err,
            StdWriter::Null(null) => null,
        }
    }
}

impl From<std::io::Stdout> for StdWriter {
    fn from(value: std::io::Stdout) -> Self {
        Self::Out(value)
    }
}

impl From<std::io::Stderr> for StdWriter {
    fn from(value: std::io::Stderr) -> Self {
        Self::Err(value)
    }
}

impl From<std::io::Sink> for StdWriter {
    fn from(value: std::io::Sink) -> Self {
        Self::Null(value)
    }
}

impl std::io::Write for StdWriter {
    fn write(&mut self, buf: &[u8]) -> std::io::Result<usize> {
        self.writer().write(buf)
    }

    fn flush(&mut self) -> std::io::Result<()> {
        self.writer().flush()
    }
}

fn turbo_regex() -> &'static Regex {
    static RE: OnceLock<Regex> = OnceLock::new();
    RE.get_or_init(|| Regex::new(r"(?:^|\s)turbo(?:$|\s)").unwrap())
}

// Error that comes from the execution of the task
#[derive(Debug, thiserror::Error, Clone)]
#[error("{task_id}: {cause}")]
pub struct TaskError {
    task_id: String,
    cause: TaskErrorCause,
}

#[derive(Debug, thiserror::Error, Clone)]
enum TaskErrorCause {
    #[error("unable to spawn child process: {msg}")]
    // We eagerly serialize this in order to allow us to implement clone
    Spawn { msg: String },
    #[error("command {command} exited ({exit_code})")]
    Exit { command: String, exit_code: i32 },
}

impl TaskError {
    pub fn exit_code(&self) -> Option<i32> {
        match self.cause {
            TaskErrorCause::Exit { exit_code, .. } => Some(exit_code),
            _ => None,
        }
    }

    fn from_spawn(task_id: String, err: std::io::Error) -> Self {
        Self {
            task_id,
            cause: TaskErrorCause::Spawn {
                msg: err.to_string(),
            },
        }
    }

    fn from_execution(task_id: String, command: String, exit_code: i32) -> Self {
        Self {
            task_id,
            cause: TaskErrorCause::Exit { command, exit_code },
        }
    }
}

impl TaskErrorCause {
    fn from_spawn(err: std::io::Error) -> Self {
        TaskErrorCause::Spawn {
            msg: err.to_string(),
        }
    }

    fn from_execution(command: String, exit_code: i32) -> Self {
        TaskErrorCause::Exit { command, exit_code }
    }
}

struct ExecContextFactory<'a> {
    visitor: &'a Visitor<'a>,
    errors: Arc<Mutex<Vec<TaskError>>>,
    manager: ProcessManager,
    engine: &'a Arc<Engine>,
}

impl<'a> ExecContextFactory<'a> {
    pub fn new(
        visitor: &'a Visitor,
        errors: Arc<Mutex<Vec<TaskError>>>,
        manager: ProcessManager,
        engine: &'a Arc<Engine>,
    ) -> Self {
        Self {
            visitor,
            errors,
            manager,
            engine,
        }
    }

    pub fn exec_context(
        &self,
        task_id: TaskId<'static>,
        task_hash: String,
        task_cache: TaskCache,
        workspace_directory: AbsoluteSystemPathBuf,
        execution_env: EnvironmentVariableMap,
    ) -> ExecContext {
        let task_id_for_display = self.visitor.display_task_id(&task_id);
        let pass_through_args = self.visitor.opts.run_opts.args_for_task(&task_id);
        ExecContext {
            engine: self.engine.clone(),
            ui: self.visitor.ui,
            is_github_actions: self.visitor.opts.run_opts.is_github_actions,
            pretty_prefix: self
                .visitor
                .color_cache
                .prefix_with_color(&task_hash, &self.visitor.prefix(&task_id)),
            task_id,
            task_id_for_display,
            task_cache,
            hash_tracker: self.visitor.task_hasher.task_hash_tracker(),
            package_manager: *self.visitor.package_graph.package_manager(),
            workspace_directory,
            manager: self.manager.clone(),
            task_hash,
            execution_env,
            continue_on_error: self.visitor.opts.run_opts.continue_on_error,
            pass_through_args,
            errors: self.errors.clone(),
        }
    }

    pub fn dry_run_exec_context(
        &self,
        task_id: TaskId<'static>,
        task_cache: TaskCache,
    ) -> DryRunExecContext {
        DryRunExecContext {
            task_id,
            task_cache,
            hash_tracker: self.visitor.task_hasher.task_hash_tracker(),
        }
    }
}

struct ExecContext {
    engine: Arc<Engine>,
    ui: UI,
    is_github_actions: bool,
    pretty_prefix: StyledObject<String>,
    task_id: TaskId<'static>,
    task_id_for_display: String,
    task_cache: TaskCache,
    hash_tracker: TaskHashTracker,
    package_manager: PackageManager,
    workspace_directory: AbsoluteSystemPathBuf,
    manager: ProcessManager,
    task_hash: String,
    execution_env: EnvironmentVariableMap,
    continue_on_error: bool,
    pass_through_args: Option<Vec<String>>,
    errors: Arc<Mutex<Vec<TaskError>>>,
}

enum ExecOutcome {
    // All operations during execution succeeded
    Success(SuccessOutcome),
    // An internal error that indicates a shutdown should be performed
    Internal,
    // An error with the task execution
    Task {
        exit_code: Option<i32>,
        message: String,
    },
}

enum SuccessOutcome {
    CacheHit,
    Run,
}

impl ExecContext {
    pub async fn execute_dry_run(&mut self, tracker: TaskTracker<()>) {
        if let Ok(Some(status)) = self.task_cache.exists().await {
            self.hash_tracker
                .insert_cache_status(self.task_id.clone(), status);
        }

        tracker.dry_run().await;
    }
    pub async fn execute(
        &mut self,
        parent_span_id: Option<tracing::Id>,
        tracker: TaskTracker<()>,
        output_client: OutputClient<impl std::io::Write>,
        callback: oneshot::Sender<Result<(), StopExecution>>,
        spaces_client: Option<SpacesTaskClient>,
    ) {
        let tracker = tracker.start().await;
        let mut result = self.execute_inner(parent_span_id, &output_client).await;

        let logs = match output_client.finish() {
            Ok(logs) => logs,
            Err(e) => {
                error!("unable to flush output client: {e}");
                result = ExecOutcome::Internal;
                None
            }
        };

        match result {
            ExecOutcome::Success(outcome) => {
                let task_summary = match outcome {
                    SuccessOutcome::CacheHit => tracker.cached().await,
                    SuccessOutcome::Run => tracker.build_succeeded(0).await,
                };
                callback.send(Ok(())).ok();
                if let Some(client) = spaces_client {
                    let logs = logs.expect("spaces enabled logs should be collected");
                    let info = self.spaces_task_info(self.task_id.clone(), task_summary, logs);
                    client.finish_task(info).await.ok();
                }
            }
            ExecOutcome::Internal => {
                tracker.cancel();
                callback.send(Err(StopExecution)).ok();
                self.manager.stop().await;
            }
            ExecOutcome::Task { exit_code, message } => {
                let task_summary = tracker.build_failed(exit_code, message).await;
                callback
                    .send(match self.continue_on_error {
                        true => Ok(()),
                        false => Err(StopExecution),
                    })
                    .ok();

                match (spaces_client, self.continue_on_error) {
                    // Nothing to do
                    (None, true) => (),
                    // Shut down manager
                    (None, false) => self.manager.stop().await,
                    // Send task
                    (Some(client), true) => {
                        let logs = logs.expect("spaced enabled logs should be collected");
                        let info = self.spaces_task_info(self.task_id.clone(), task_summary, logs);
                        client.finish_task(info).await.ok();
                    }
                    // Send task and shut down manager
                    (Some(client), false) => {
                        let logs = logs.unwrap_or_default();
                        let info = self.spaces_task_info(self.task_id.clone(), task_summary, logs);
                        // Ignore spaces result as that indicates handler is shut down and we are
                        // unable to send information to spaces
                        let (_spaces_result, _) =
                            tokio::join!(client.finish_task(info), self.manager.stop());
                    }
                }
            }
        }
    }

    async fn execute_inner(
        &mut self,
        parent_span_id: Option<tracing::Id>,
        output_client: &OutputClient<impl std::io::Write>,
    ) -> ExecOutcome {
        let span = tracing::debug_span!("execute_task", task = %self.task_id.task());
        span.follows_from(parent_span_id);
        let _enter = span.enter();

        let mut prefixed_ui = Visitor::prefixed_ui(
            self.ui,
            self.is_github_actions,
            output_client,
            self.pretty_prefix.clone(),
        );

        match self.task_cache.restore_outputs(&mut prefixed_ui).await {
            Ok(Some(status)) => {
                // we need to set expanded outputs
                self.hash_tracker.insert_expanded_outputs(
                    self.task_id.clone(),
                    self.task_cache.expanded_outputs().to_vec(),
                );
                self.hash_tracker
                    .insert_cache_status(self.task_id.clone(), status);
                return ExecOutcome::Success(SuccessOutcome::CacheHit);
            }
            Ok(None) => (),
            Err(e) => {
                prefixed_ui.error(format!("error fetching from cache: {e}"));
            }
        }

        let Ok(package_manager_binary) = which(self.package_manager.command()) else {
            return ExecOutcome::Internal;
        };

        let mut cmd = Command::new(package_manager_binary);
        let mut args = vec!["run".to_string(), self.task_id.task().to_string()];
        if let Some(pass_through_args) = &self.pass_through_args {
            args.extend(
                self.package_manager
                    .arg_separator(pass_through_args.as_slice())
                    .map(|s| s.to_string()),
            );
            args.extend(pass_through_args.iter().cloned());
        }
        cmd.args(args);
        cmd.current_dir(self.workspace_directory.as_path());
        cmd.stdout(Stdio::piped());
        cmd.stderr(Stdio::piped());

        // We clear the env before populating it with variables we expect
        cmd.env_clear();
        cmd.envs(self.execution_env.iter());
        // Always last to make sure it overwrites any user configured env var.
        cmd.env("TURBO_HASH", &self.task_hash);

        let mut stdout_writer = match self
            .task_cache
            .output_writer(self.pretty_prefix.clone(), output_client.stdout())
        {
            Ok(w) => w,
            Err(e) => {
                error!("failed to capture outputs for \"{}\": {e}", self.task_id);
                return ExecOutcome::Internal;
            }
        };

        let mut process = match self.manager.spawn(cmd, Duration::from_millis(500)) {
            Some(Ok(child)) => child,
            // Turbo was unable to spawn a process
            Some(Err(e)) => {
                // Note: we actually failed to spawn, but this matches the Go output
                prefixed_ui.error(format!("command finished with error: {e}"));
                let error_string = e.to_string();
                self.errors
                    .lock()
                    .expect("lock poisoned")
                    .push(TaskError::from_spawn(self.task_id_for_display.clone(), e));
                return ExecOutcome::Task {
                    exit_code: None,
                    message: error_string,
                };
            }
            // Turbo is shutting down
            None => {
                return ExecOutcome::Internal;
            }
        };

        let exit_status = match process
            .wait_with_piped_outputs(&mut stdout_writer, None)
            .await
        {
            Ok(Some(exit_status)) => exit_status,
            Err(e) => {
                error!("unable to pipe outputs from command: {e}");
                return ExecOutcome::Internal;
            }
            Ok(None) => {
                // TODO: how can this happen? we only update the
                // exit status with Some and it is only initialized with
                // None. Is it still running?
                error!("unable to determine why child exited");
                return ExecOutcome::Internal;
            }
        };

        match exit_status {
            ChildExit::Finished(Some(0)) => {
                if let Err(e) = stdout_writer.flush() {
                    error!("{e}");
                } else if let Err(e) = self
                    .task_cache
                    .save_outputs(&mut prefixed_ui, Duration::from_secs(1))
                    .await
                {
                    error!("error caching output: {e}");
                } else {
                    self.hash_tracker.insert_expanded_outputs(
                        self.task_id.clone(),
                        self.task_cache.expanded_outputs().to_vec(),
                    );
                }

                ExecOutcome::Success(SuccessOutcome::Run)
            }
            ChildExit::Finished(Some(code)) => {
                // If there was an error, flush the buffered output
                if let Err(e) = stdout_writer.flush() {
                    error!("error flushing logs: {e}");
                }
                if let Err(e) = self.task_cache.on_error(&mut prefixed_ui) {
                    error!("error reading logs: {e}");
                }
                let error = TaskErrorCause::from_execution(process.label().to_string(), code);
                let message = error.to_string();
                if self.continue_on_error {
                    prefixed_ui.warn("command finished with error, but continuing...");
                } else {
                    prefixed_ui.error(format!("command finished with error: {error}"));
                }
                self.errors.lock().expect("lock poisoned").push(TaskError {
                    task_id: self.task_id_for_display.clone(),
                    cause: error,
                });
                ExecOutcome::Task {
                    exit_code: Some(code),
                    message,
                }
            }
            // All of these indicate a failure where we don't know how to recover
            ChildExit::Finished(None)
            | ChildExit::Killed
            | ChildExit::KilledExternal
            | ChildExit::Failed => ExecOutcome::Internal,
        }
    }

    fn spaces_task_info(
        &self,
        task_id: TaskId<'static>,
        execution_summary: TaskExecutionSummary,
        logs: Vec<u8>,
    ) -> SpacesTaskInformation {
        let dependencies = self.engine.dependencies(&task_id);
        let dependents = self.engine.dependents(&task_id);
        let cache_status = self.hash_tracker.cache_status(&task_id);
        SpacesTaskInformation {
            task_id,
            execution_summary,
            logs,
            hash: self.task_hash.clone(),
            cache_status,
            dependencies,
            dependents,
        }
    }
}

struct DryRunExecContext {
    task_id: TaskId<'static>,
    task_cache: TaskCache,
    hash_tracker: TaskHashTracker,
}

impl DryRunExecContext {
    pub async fn execute_dry_run(&self, tracker: TaskTracker<()>) {
        // may also need to do framework & command stuff?
        if let Ok(Some(status)) = self.task_cache.exists().await {
            self.hash_tracker
                .insert_cache_status(self.task_id.clone(), status);
        }
        tracker.dry_run().await;
    }
}<|MERGE_RESOLUTION|>--- conflicted
+++ resolved
@@ -16,13 +16,8 @@
     sync::{mpsc, oneshot},
 };
 use tracing::{debug, error, Span};
-<<<<<<< HEAD
-use turbopath::AbsoluteSystemPath;
-use turborepo_ci::VendorBehavior;
-=======
 use turbopath::{AbsoluteSystemPath, AbsoluteSystemPathBuf};
-use turborepo_ci::github_header_footer;
->>>>>>> b0d27986
+use turborepo_ci::{github_header_footer, VendorBehavior};
 use turborepo_env::{EnvironmentVariableMap, ResolvedEnvMode};
 use turborepo_repository::{
     package_graph::{PackageGraph, WorkspaceName, ROOT_PKG_NAME},
@@ -220,81 +215,6 @@
                 &task_hash,
             );
 
-<<<<<<< HEAD
-            // TODO(gsoltis): if/when we fix https://github.com/vercel/turbo/issues/937
-            // the following block should never get hit. In the meantime, keep it after
-            // hashing so that downstream tasks can count on the hash existing
-            //
-            // bail if the script doesn't exist
-            let Some(_command) = command else { continue };
-
-            let output_client = self.output_client();
-            let continue_on_error = self.opts.run_opts.continue_on_error;
-            let prefix = self.prefix(&info).to_string();
-            let pretty_prefix = self.color_cache.prefix_with_color(&task_hash, &prefix);
-            let ui = self.ui;
-            let manager = self.manager.clone();
-            let package_manager = self.package_graph.package_manager().clone();
-            let workspace_directory = self.repo_root.resolve(workspace_info.package_path());
-            let errors = errors.clone();
-            let task_id_for_display = self.display_task_id(&info);
-            let hash_tracker = self.task_hasher.task_hash_tracker();
-            let tracker = self.run_tracker.track_task(info.clone().into_owned());
-
-            let log_order = self.opts.run_opts.log_order;
-            let vendor_behavior = self
-                .opts
-                .run_opts
-                .vendor
-                .and_then(|vendor| vendor.behavior.as_ref());
-
-            let parent_span = Span::current();
-            tasks.push(tokio::spawn(async move {
-                let task_start_time = Local::now();
-                let span = tracing::debug_span!("execute_task", task = %info.task());
-                span.follows_from(parent_span.id());
-                let _enter = span.enter();
-                let tracker = tracker.start().await;
-
-                let task_id = info;
-                let mut task_cache = task_cache;
-                let mut prefixed_ui =
-                    Self::prefixed_ui(ui, is_github_actions, &output_client, pretty_prefix.clone());
-
-                // If the `log_order` is `ResolvedLogOrder::Grouped` and the current vendor
-                // supports log grouping write the vendor's CI group prefix.
-                if log_order == ResolvedLogOrder::Grouped {
-                    let vendor_group_prefix = VendorBehavior::get_vendor_group_prefix(
-                        vendor_behavior,
-                        &prefix,
-                        task_start_time,
-                    );
-                    if let Some(vendor_group_prefix) = vendor_group_prefix {
-                        if let Err(err) =
-                            writeln!(output_client.stdout(), "{}", vendor_group_prefix)
-                        {
-                            error!("cannot write CI vendor's group prefix: {:?}", err);
-                        }
-                    }
-                }
-
-                match task_cache.restore_outputs(&mut prefixed_ui).await {
-                    Ok(Some(status)) => {
-                        // we need to set expanded outputs
-                        hash_tracker.insert_expanded_outputs(
-                            task_id.clone(),
-                            task_cache.expanded_outputs().to_vec(),
-                        );
-                        hash_tracker.insert_cache_status(task_id, status);
-                        tracker.cached().await;
-                        callback.send(Ok(())).ok();
-                        return;
-                    }
-                    Ok(None) => (),
-                    Err(e) => {
-                        prefixed_ui.error(format!("error fetching from cache: {e}"));
-                    }
-=======
             // here is where we do the logic split
             match self.dry {
                 true => {
@@ -304,7 +224,6 @@
                     tasks.push(tokio::spawn(async move {
                         dry_run_exec_context.execute_dry_run(tracker).await;
                     }));
->>>>>>> b0d27986
                 }
                 false => {
                     // TODO(gsoltis): if/when we fix https://github.com/vercel/turbo/issues/937
@@ -318,83 +237,12 @@
 
                     let workspace_directory = self.repo_root.resolve(workspace_info.package_path());
 
-<<<<<<< HEAD
-                match exit_status {
-                    // The task was successful, nothing special needs to happen.
-                    ChildExit::Finished(Some(0)) => {
-                        tracker.build_succeeded(0).await;
-                    }
-                    ChildExit::Finished(Some(code)) => {
-                        // If there was an error, flush the buffered output
-                        if let Err(e) = task_cache.on_error(&mut prefixed_ui) {
-                            error!("error reading logs: {e}");
-                        }
-                        let error =
-                            TaskErrorCause::from_execution(process.label().to_string(), code);
-                        tracker.build_failed(code, error.to_string()).await;
-                        if continue_on_error {
-                            prefixed_ui.warn("command finished with error, but continuing...");
-                            callback.send(Ok(())).ok();
-                        } else {
-                            prefixed_ui.error(format!("command finished with error: {error}"));
-                            manager.stop().await;
-                            callback.send(Err(StopExecution)).ok();
-                        }
-                        errors.lock().expect("lock poisoned").push(TaskError {
-                            task_id: task_id_for_display.clone(),
-                            cause: error,
-                        });
-                        return;
-                    }
-                    // All of these indicate a failure where we don't know how to recover
-                    ChildExit::Finished(None)
-                    | ChildExit::Killed
-                    | ChildExit::KilledExternal
-                    | ChildExit::Failed => {
-                        manager.stop().await;
-                        tracker.cancel();
-                        callback.send(Err(StopExecution)).ok();
-                        return;
-                    }
-                }
-
-                let task_finish_time = Local::now();
-                // If the `log_order` is `ResolvedLogOrder::Grouped` and the current vendor
-                // supports log grouping write the vendor's CI group suffix.
-                if log_order == ResolvedLogOrder::Grouped {
-                    let vendor_group_suffix = VendorBehavior::get_vendor_group_prefix(
-                        vendor_behavior,
-                        &prefix,
-                        task_finish_time,
-                    );
-                    if let Some(vendor_group_prefix) = vendor_group_suffix {
-                        if let Err(err) =
-                            writeln!(output_client.stdout(), "{}", vendor_group_prefix)
-                        {
-                            error!("cannot write CI vendor's group suffix: {:?}", err);
-                        }
-                    }
-                }
-
-                if let Err(e) = stdout_writer.flush() {
-                    error!("{e}");
-                } else if let Err(e) = task_cache
-                    .save_outputs(&mut prefixed_ui, Duration::from_secs(1))
-                    .await
-                {
-                    error!("error caching output: {e}");
-                } else {
-                    hash_tracker.insert_expanded_outputs(
-                        task_id.clone(),
-                        task_cache.expanded_outputs().to_vec(),
-=======
                     let mut exec_context = factory.exec_context(
                         info.clone(),
                         task_hash,
                         task_cache,
                         workspace_directory,
                         execution_env,
->>>>>>> b0d27986
                     );
 
                     let output_client = self.output_client(&info);
